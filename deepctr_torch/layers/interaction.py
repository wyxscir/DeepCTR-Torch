import itertools

import torch
import torch.nn as nn
import torch.nn.functional as F

class FM(nn.Module):
    """Factorization Machine models pairwise (order-2) feature interactions
     without linear term and bias.
      Input shape
        - 3D tensor with shape: ``(batch_size,field_size,embedding_size)``.
      Output shape
        - 2D tensor with shape: ``(batch_size, 1)``.
      References
        - [Factorization Machines](https://www.csie.ntu.edu.tw/~b97053/paper/Rendle2010FM.pdf)
    """

    def __init__(self):
        super(FM, self).__init__()

    def forward(self, inputs):
        fm_input = inputs

        square_of_sum = torch.pow(torch.sum(fm_input, dim=1, keepdim=True), 2)
        sum_of_square = torch.sum(fm_input * fm_input, dim=1, keepdim=True)
        cross_term = square_of_sum - sum_of_square
        cross_term = 0.5 * torch.sum(cross_term, dim=2, keepdim=False)

        return cross_term

<<<<<<< HEAD

class BiInteractionPooling(nn.Module):
    """
    Bi-Interaction Layer used in Neural FM, compress the 
    pairwise element-wise product of features into one single vector.
    
    Input shape
    - A 3D tensor with shape: ``(batch_size, 1, embedding_size)``.

    Output shape
    - 3D tensor with shape: ``(batch_size, 1, embedding_size)``.

    References
    - [He X, Chua T S. Neural factorization machines for sparse predictive analytics[C]//Proceedings of the 40th International ACM SIGIR conference on Research and Development in Information Retrieval. ACM, 2017: 355-364.](http://arxiv.org/abs/1708.05027)
    """

    def __init__(self):
        super(BiInteractionPooling, self).__init__()

    def forward(self, inputs):
        concated_embeds_value = inputs
        square_of_sum = torch.pow(torch.sum(concated_embeds_value, dim=1, keepdim=True), 2)
        sum_of_square = torch.sum(concated_embeds_value * concated_embeds_value, dim=1, keepdim=True)
        cross_term = 0.5 * (square_of_sum - sum_of_square)
        return cross_term
        
=======
class SENETLayer(nn.Module):
    """SENETLayer used in FiBiNET.
      Input shape
        - A list of 3D tensor with shape: ``(batch_size,filed_size,embedding_size)``.
      Output shape
        - A list of 3D tensor with shape: ``(batch_size,filed_size,embedding_size)``.
      Arguments
        - **reduction_ratio** : Positive integer, dimensionality of the
         attention network output space.
        - **seed** : A Python integer to use as random seed.
      References
        - [FiBiNET: Combining Feature Importance and Bilinear feature Interaction for Click-Through Rate Prediction
Tongwen](https://arxiv.org/pdf/1905.09433.pdf)
    """

    def __init__(self, filed_size, reduction_ratio=3,  seed=1024, device='cpu'):
        super(SENETLayer, self).__init__()
        self.seed = seed
        self.filed_size = filed_size
        self.reduction_size = max(1, filed_size // reduction_ratio)
        self.excitation = nn.Sequential(
            nn.Linear(self.filed_size, self.reduction_size, bias=False),
            nn.ReLU(),
            nn.Linear(self.reduction_size, self.filed_size, bias=False),
            nn.ReLU()
        )
        self.to(device)


    def forward(self, inputs):
        if len(inputs.shape) != 3:
            raise ValueError(
                "Unexpected inputs dimensions %d, expect to be 3 dimensions" % (len(inputs.shape)))
        Z = torch.mean(inputs, dim = -1, out=None)
        A = self.excitation(Z)
        V = torch.mul(inputs, torch.unsqueeze(A, dim=2))

        return V

class BilinearInteraction(nn.Module):
    """BilinearInteraction Layer used in FiBiNET.
      Input shape
        - A list of 3D tensor with shape: ``(batch_size,filed_size, embedding_size)``.
      Output shape
        - 3D tensor with shape: ``(batch_size,filed_size, embedding_size)``.
      Arguments
        - **str** : String, types of bilinear functions used in this layer.
        - **seed** : A Python integer to use as random seed.
      References
        - [FiBiNET: Combining Feature Importance and Bilinear feature Interaction for Click-Through Rate Prediction
Tongwen](https://arxiv.org/pdf/1905.09433.pdf)
    """

    def __init__(self, filed_size, embedding_size, bilinear_type="interaction", seed=1024, device='cpu'):
        super(BilinearInteraction, self).__init__()
        self.bilinear_type = bilinear_type
        self.seed = seed
        self.bilinear = nn.ModuleList()
        if self.bilinear_type == "all":
            self.bilinear.append(nn.Linear(embedding_size, embedding_size, bias=False))
        elif self.bilinear_type == "each":
            for i in range(filed_size):
                self.bilinear.append(nn.Linear(embedding_size, embedding_size, bias=False))
        elif self.bilinear_type == "interaction":
            for i, j in itertools.combinations(range(filed_size), 2):
                self.bilinear.append(nn.Linear(embedding_size, embedding_size, bias=False))

        else:
            raise NotImplementedError
        self.to(device)

    def forward(self, inputs):
        if len(inputs.shape) != 3:
            raise ValueError(
                "Unexpected inputs dimensions %d, expect to be 3 dimensions" % (len(inputs.shape)))
        inputs = torch.split(inputs, 1, dim=1)
        if self.bilinear_type == "all":
            p = [torch.mul(self.bilinear(v_i), v_j)
                 for v_i, v_j in itertools.combinations(inputs, 2)]
        elif self.bilinear_type == "each":
            p = [torch.mul(self.bilinear[i](inputs[i]), inputs[j])
                 for i, j in itertools.combinations(range(len(inputs)), 2)]
        elif self.bilinear_type == "interaction":
            p = [torch.mul(bilinear(v[0]), v[1])
                 for v, bilinear in zip(itertools.combinations(inputs, 2), self.bilinear)]
        else:
            raise NotImplementedError
        return torch.cat(p, dim=1)

class CIN(nn.Module):
    """Compressed Interaction Network used in xDeepFM.
      Input shape
        - 3D tensor with shape: ``(batch_size,field_size,embedding_size)``.
      Output shape
        - 2D tensor with shape: ``(batch_size, featuremap_num)`` ``featuremap_num =  sum(self.layer_size[:-1]) // 2 + self.layer_size[-1]`` if ``split_half=True``,else  ``sum(layer_size)`` .
      Arguments
        - **layer_size** : list of int.Feature maps in each layer.
        - **activation** : activation function used on feature maps.
        - **split_half** : bool.if set to False, half of the feature maps in each hidden will connect to output unit.
        - **seed** : A Python integer to use as random seed.
      References
        - [Lian J, Zhou X, Zhang F, et al. xDeepFM: Combining Explicit and Implicit Feature Interactions for Recommender Systems[J]. arXiv preprint arXiv:1803.05170, 2018.] (https://arxiv.org/pdf/1803.05170.pdf)
    """

    def __init__(self, field_nums, layer_size=(128, 128), activation=F.relu, split_half=True, l2_reg=1e-5, seed=1024,device='cpu'):
        super(CIN, self).__init__()
        if len(layer_size) == 0:
            raise ValueError(
                "layer_size must be a list(tuple) of length greater than 1")

        self.layer_size = layer_size
        self.field_nums = [field_nums]
        self.split_half = split_half
        self.activation = activation
        self.l2_reg = l2_reg
        self.seed = seed

        self.conv1ds = nn.ModuleList()
        for i, size in enumerate(self.layer_size):
            self.conv1ds.append(
                nn.Conv1d(self.field_nums[-1] * self.field_nums[0], size, 1))

            if self.split_half:
                if i != len(self.layer_size) - 1 and size % 2 > 0:
                    raise ValueError(
                        "layer_size must be even number except for the last layer when split_half=True")

                self.field_nums.append(size // 2)
            else:
                self.field_nums.append(size)

    #         for tensor in self.conv1ds:
    #             nn.init.normal_(tensor.weight, mean=0, std=init_std)
        self.to(device)

    def forward(self, inputs):
        if len(inputs.shape) != 3:
            raise ValueError(
                "Unexpected inputs dimensions %d, expect to be 3 dimensions" % (len(inputs.shape)))
        batch_size = inputs.shape[0]
        dim = inputs.shape[-1]
        hidden_nn_layers = [inputs]
        final_result = []

        for i, size in enumerate(self.layer_size):
            # x^(k-1) * x^0
            x = torch.einsum(
                'bhd,bmd->bhmd', hidden_nn_layers[-1], hidden_nn_layers[0])
            # x.shape = (batch_size , hi * m, dim)
            x = x.reshape(
                batch_size, hidden_nn_layers[-1].shape[1] * hidden_nn_layers[0].shape[1], dim)
            # x.shape = (batch_size , hi, dim)
            x = self.conv1ds[i](x)
            curr_out = self.activation(x)

            if self.split_half:
                if i != len(self.layer_size) - 1:
                    next_hidden, direct_connect = torch.split(
                        curr_out, 2 * [size // 2], 1)
                else:
                    direct_connect = curr_out
                    next_hidden = 0
            else:
                direct_connect = curr_out
                next_hidden = curr_out

            final_result.append(direct_connect)
            hidden_nn_layers.append(next_hidden)

        result = torch.cat(final_result, dim=1)
        result = torch.sum(result, -1)

        return result


class AFMLayer(nn.Module):
    """Attentonal Factorization Machine models pairwise (order-2) feature
    interactions without linear term and bias.
      Input shape
        - A list of 3D tensor with shape: ``(batch_size,1,embedding_size)``.
      Output shape
        - 2D tensor with shape: ``(batch_size, 1)``.
      Arguments
        - **attention_factor** : Positive integer, dimensionality of the
         attention network output space.
        - **l2_reg_w** : float between 0 and 1. L2 regularizer strength
         applied to attention network.
        - **dropout_rate** : float between in [0,1). Fraction of the attention net output units to dropout.
        - **seed** : A Python integer to use as random seed.
      References
        - [Attentional Factorization Machines : Learning the Weight of Feature
        Interactions via Attention Networks](https://arxiv.org/pdf/1708.04617.pdf)
    """

    def __init__(self, in_feature, attention_factor=4, l2_reg_w=0, dropout_rate=0, seed=1024, device='cpu'):
        super(AFMLayer, self).__init__()
        self.attention_factor = attention_factor
        self.l2_reg_w = l2_reg_w
        self.dropout_rate = dropout_rate
        self.seed = seed
        embedding_size = in_feature

        self.attention_W = nn.Parameter(torch.Tensor(
            embedding_size, self.attention_factor))

        self.attention_b = nn.Parameter(torch.Tensor(self.attention_factor))

        self.projection_h = nn.Parameter(
            torch.Tensor(self.attention_factor, 1))

        self.projection_p = nn.Parameter(torch.Tensor(embedding_size, 1))

        for tensor in [self.attention_W, self.projection_h, self.projection_p]:
            nn.init.xavier_normal_(tensor, )

        self.dropout = nn.Dropout(dropout_rate)

        self.to(device)

    def forward(self, inputs):
        embeds_vec_list = inputs
        row = []
        col = []

        for r, c in itertools.combinations(embeds_vec_list, 2):
            row.append(r)
            col.append(c)

        p = torch.cat(row, dim=1)
        q = torch.cat(col, dim=1)
        inner_product = p * q

        bi_interaction = inner_product
        attention_temp = F.relu(torch.tensordot(
            bi_interaction, self.attention_W, dims=([-1], [0])) + self.attention_b)

        self.normalized_att_score = F.softmax(torch.tensordot(
            attention_temp, self.projection_h, dims=([-1], [0])), dim=1)
        attention_output = torch.sum(
            self.normalized_att_score * bi_interaction, dim=1)

        attention_output = self.dropout(attention_output)  # training

        afm_out = torch.tensordot(
            attention_output, self.projection_p, dims=([-1], [0]))
        return afm_out


class InteractingLayer(nn.Module):
    """A Layer used in AutoInt that model the correlations between different feature fields by multi-head self-attention mechanism.
      Input shape
            - A 3D tensor with shape: ``(batch_size,field_size,embedding_size)``.
      Output shape
            - 3D tensor with shape:``(batch_size,field_size,att_embedding_size * head_num)``.
      Arguments
            - **att_embedding_size**: int.The embedding size in multi-head self-attention network.
            - **head_num**: int.The head number in multi-head  self-attention network.
            - **use_res**: bool.Whether or not use standard residual connections before output.
            - **seed**: A Python integer to use as random seed.
      References
            - [Song W, Shi C, Xiao Z, et al. AutoInt: Automatic Feature Interaction Learning via Self-Attentive Neural Networks[J]. arXiv preprint arXiv:1810.11921, 2018.](https://arxiv.org/abs/1810.11921)
    """

    def __init__(self, in_feature, att_embedding_size=8, head_num=2, use_res=True, seed=1024, device='cpu'):
        super(InteractingLayer, self).__init__()
        if head_num <= 0:
            raise ValueError('head_num must be a int > 0')
        self.att_embedding_size = att_embedding_size
        self.head_num = head_num
        self.use_res = use_res
        self.seed = seed

        embedding_size = in_feature

        self.W_Query = nn.Parameter(torch.Tensor(
            embedding_size, self.att_embedding_size * self.head_num))

        self.W_key = nn.Parameter(torch.Tensor(
            embedding_size, self.att_embedding_size * self.head_num))

        self.W_Value = nn.Parameter(torch.Tensor(
            embedding_size, self.att_embedding_size * self.head_num))

        if self.use_res:
            self.W_Res = nn.Parameter(torch.Tensor(
                embedding_size, self.att_embedding_size * self.head_num))
        for tensor in self.parameters():
            nn.init.normal_(tensor,mean=0.0,std=0.05)

        self.to(device)

    def forward(self, inputs):

        if len(inputs.shape) != 3:
            raise ValueError(
                "Unexpected inputs dimensions %d, expect to be 3 dimensions" % (len(inputs.shape)))

        querys = torch.tensordot(inputs, self.W_Query,
                                 dims=([-1], [0]))  # None F D*head_num
        keys = torch.tensordot(inputs, self.W_key, dims=([-1], [0]))
        values = torch.tensordot(inputs, self.W_Value, dims=([-1], [0]))

        # head_num None F D

        querys = torch.stack(torch.split(
            querys, self.att_embedding_size, dim=2))
        keys = torch.stack(torch.split(keys, self.att_embedding_size, dim=2))
        values = torch.stack(torch.split(
            values, self.att_embedding_size, dim=2))
        inner_product = torch.einsum(
            'bnik,bnjk->bnij', querys, keys)  # head_num None F F

        self.normalized_att_scores = F.softmax(
            inner_product, dim=1)  # head_num None F F
        result = torch.matmul(self.normalized_att_scores,
                              values)  # head_num None F D

        result = torch.cat(torch.split(result, 1, ), dim=-1)
        result = torch.squeeze(result, dim=0)  # None F D*head_num
        if self.use_res:
            result += torch.tensordot(inputs, self.W_Res, dims=([-1], [0]))
        result = F.relu(result)

        return result


class CrossNet(nn.Module):
    """The Cross Network part of Deep&Cross Network model,
    which leans both low and high degree cross feature.
      Input shape
        - 2D tensor with shape: ``(batch_size, units)``.
      Output shape
        - 2D tensor with shape: ``(batch_size, units)``.
      Arguments
        - **input_feature_num**: Positive integer, shape(Input tensor)[-1]
        - **layer_num**: Positive integer, the cross layer number
        - **l2_reg**: float between 0 and 1. L2 regularizer strength applied to the kernel weights matrix
        - **seed**: A Python integer to use as random seed.
      References
        - [Wang R, Fu B, Fu G, et al. Deep & cross network for ad click predictions[C]//Proceedings of the ADKDD'17. ACM, 2017: 12.](https://arxiv.org/abs/1708.05123)
    """

    def __init__(self, input_feature_num, layer_num=2, seed=1024,device='cpu'):
        super(CrossNet, self).__init__()
        self.layer_num = layer_num
        self.kernels = torch.nn.ParameterList(
            [nn.Parameter(nn.init.xavier_normal_(torch.empty(input_feature_num, 1))) for i in range(self.layer_num)])
        self.bias = torch.nn.ParameterList(
            [nn.Parameter(nn.init.zeros_(torch.empty(input_feature_num, 1))) for i in range(self.layer_num)])
        self.to(device)
    def forward(self, inputs):
        x_0 = inputs.unsqueeze(2)
        x_l = x_0
        for i in range(self.layer_num):
            xl_w = torch.tensordot(x_l, self.kernels[i], dims=([1], [0]))
            dot_ = torch.matmul(x_0, xl_w)
            x_l = dot_ + self.bias[i] + x_l
        x_l = torch.squeeze(x_l, dim=2)
        return x_l
>>>>>>> 44f83615
<|MERGE_RESOLUTION|>--- conflicted
+++ resolved
@@ -28,7 +28,6 @@
 
         return cross_term
 
-<<<<<<< HEAD
 
 class BiInteractionPooling(nn.Module):
     """
@@ -55,7 +54,6 @@
         cross_term = 0.5 * (square_of_sum - sum_of_square)
         return cross_term
         
-=======
 class SENETLayer(nn.Module):
     """SENETLayer used in FiBiNET.
       Input shape
@@ -414,5 +412,4 @@
             dot_ = torch.matmul(x_0, xl_w)
             x_l = dot_ + self.bias[i] + x_l
         x_l = torch.squeeze(x_l, dim=2)
-        return x_l
->>>>>>> 44f83615
+        return x_l